import {
  CursorArrowRippleIcon,
  ServerStackIcon,
  SparklesIcon,
  CpuChipIcon,
} from "@heroicons/react/24/solid";
import LumenSettings from "./Tabs/LumenSettings";
import UISettings from "./Tabs/UISettings";
import ServerSettings from "./Tabs/ServerSettings";
<<<<<<< HEAD
import PerformanceSettings from "./Tabs/PerformanceSettings";
=======
import { useI18n } from "@/lib/i18n.tsx";
>>>>>>> b18fa3f2

export default function SettingsTab() {
  const { t } = useI18n();
  return (
    <div>
      {/* name of each tab group should be unique */}
      <div className="tabs tabs-lift">
        <label className="tab gap-1 cursor-pointer">
          <input type="radio" name="my_tabs_4" defaultChecked />
          <CursorArrowRippleIcon className="size-4" />
          {t("settings.ui")}
        </label>
        <div className="tab-content bg-base-100 border-base-300 p-6">
          <UISettings />
        </div>

        <label className="tab gap-1 cursor-pointer">
          <input type="radio" name="my_tabs_4" />
          <CpuChipIcon className="size-4" />
          Performance
        </label>
        <div className="tab-content bg-base-100 border-base-300 p-6">
          <PerformanceSettings />
        </div>

        <label className="tab gap-1 cursor-pointer">
          <input type="radio" name="my_tabs_4" />
          <ServerStackIcon className="size-4" />
          {t("settings.server")}
        </label>
        <div className="tab-content bg-base-100 border-base-300 p-6">
          <ServerSettings />
        </div>

        <label className="tab gap-1 cursor-pointer">
          <input type="radio" name="my_tabs_4" />
          <SparklesIcon className="size-4" />
          {t("settings.lumen")}
        </label>
        <div className="tab-content bg-base-100 border-base-300 p-6">
          <LumenSettings />
        </div>
      </div>
    </div>
  );
}<|MERGE_RESOLUTION|>--- conflicted
+++ resolved
@@ -7,11 +7,8 @@
 import LumenSettings from "./Tabs/LumenSettings";
 import UISettings from "./Tabs/UISettings";
 import ServerSettings from "./Tabs/ServerSettings";
-<<<<<<< HEAD
 import PerformanceSettings from "./Tabs/PerformanceSettings";
-=======
 import { useI18n } from "@/lib/i18n.tsx";
->>>>>>> b18fa3f2
 
 export default function SettingsTab() {
   const { t } = useI18n();
